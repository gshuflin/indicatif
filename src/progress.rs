use std::fmt;
use std::io;
use std::sync::atomic::{AtomicBool, Ordering};
<<<<<<< HEAD
use std::sync::mpsc::{channel, Receiver, Sender, TryRecvError};
use std::sync::{Arc, Weak, Mutex, RwLock, TryLockError};
=======
use std::sync::mpsc::{channel, Receiver, Sender};
use std::sync::{Arc, Weak};
use std::sync::{Mutex, RwLock};
>>>>>>> 0653b03f
use std::thread;
use std::time::{Duration, Instant};

use crate::style::ProgressStyle;
use crate::utils::{duration_to_secs, secs_to_duration, Estimate};
use console::Term;

/// The drawn state of an element.
#[derive(Clone, Debug)]
struct ProgressDrawState {
    /// The lines to print (can contain ANSI codes)
    pub lines: Vec<String>,
    /// The number of lines that shouldn't be reaped by the next tick.
    pub orphan_lines: usize,
    /// True if the bar no longer needs drawing.
    pub finished: bool,
    /// True if drawing should be forced.
    pub force_draw: bool,
    /// True if we should move the cursor up when possible instead of clearing lines.
    pub move_cursor: bool,
    /// Time when the draw state was created.
    pub ts: Instant,
}

#[derive(Debug)]
enum StatusKind {
    InProgress,
    Done,
}

#[derive(Debug)]
struct Status {
    pub kind: StatusKind,
    pub visible: bool,
}

impl Default for Status {
    fn default() -> Self {
        Self {
            kind: StatusKind::InProgress,
            visible: true,
        }
    }
}

enum ProgressDrawTargetKind {
    Term(Term, Option<ProgressDrawState>, Option<Duration>),
    Remote(usize, Mutex<Sender<(usize, ProgressDrawState)>>),
}

/// Target for draw operations
///
/// This tells a progress bar or a multi progress object where to paint to.
/// The draw target is a stateful wrapper over a drawing destination and
/// internally optimizes how often the state is painted to the output
/// device.
pub struct ProgressDrawTarget {
    kind: ProgressDrawTargetKind,
}

impl ProgressDrawTarget {
    /// Draw to a buffered stdout terminal at a max of 15 times a second.
    ///
    /// For more information see `ProgressDrawTarget::to_term`.
    pub fn stdout() -> ProgressDrawTarget {
        ProgressDrawTarget::to_term(Term::buffered_stdout(), 15)
    }

    /// Draw to a buffered stderr terminal at a max of 15 times a second.
    ///
    /// This is the default draw target for progress bars.  For more
    /// information see `ProgressDrawTarget::to_term`.
    pub fn stderr() -> ProgressDrawTarget {
        ProgressDrawTarget::to_term(Term::buffered_stderr(), 15)
    }

    /// Draw to a buffered stdout terminal at a max of `refresh_rate` times a second.
    ///
    /// For more information see `ProgressDrawTarget::to_term`.
    pub fn stdout_with_hz(refresh_rate: u64) -> ProgressDrawTarget {
        ProgressDrawTarget::to_term(Term::buffered_stdout(), refresh_rate)
    }

    /// Draw to a buffered stderr terminal at a max of `refresh_rate` times a second.
    ///
    /// For more information see `ProgressDrawTarget::to_term`.
    pub fn stderr_with_hz(refresh_rate: u64) -> ProgressDrawTarget {
        ProgressDrawTarget::to_term(Term::buffered_stderr(), refresh_rate)
    }

    /// Draw to a buffered stdout terminal without max framerate.
    ///
    /// This is useful when data is known to come in very slowly and
    /// not rendering some updates would be a problem (for instance
    /// when messages are used extensively).
    ///
    /// For more information see `ProgressDrawTarget::to_term`.
    pub fn stdout_nohz() -> ProgressDrawTarget {
        ProgressDrawTarget::to_term(Term::buffered_stdout(), None)
    }

    /// Draw to a buffered stderr terminal without max framerate.
    ///
    /// This is useful when data is known to come in very slowly and
    /// not rendering some updates would be a problem (for instance
    /// when messages are used extensively).
    ///
    /// For more information see `ProgressDrawTarget::to_term`.
    pub fn stderr_nohz() -> ProgressDrawTarget {
        ProgressDrawTarget::to_term(Term::buffered_stderr(), None)
    }

    /// Draw to a terminal, optionally with a specific refresh rate.
    ///
    /// Progress bars are by default drawn to terminals however if the
    /// terminal is not user attended the entire progress bar will be
    /// hidden.  This is done so that piping to a file will not produce
    /// useless escape codes in that file.
    pub fn to_term(term: Term, refresh_rate: impl Into<Option<u64>>) -> ProgressDrawTarget {
        let rate = refresh_rate.into().map(|x| Duration::from_millis(1000 / x));
        ProgressDrawTarget {
            kind: ProgressDrawTargetKind::Term(term, None, rate),
        }
    }

    /// Returns true if the draw target is hidden.
    ///
    /// This is internally used in progress bars to figure out if overhead
    /// from drawing can be prevented.
    pub fn is_hidden(&self) -> bool {
        match self.kind {
            ProgressDrawTargetKind::Term(ref term, ..) => !term.is_term(),
            _ => false,
        }
    }

    /// Apply the given draw state (draws it).
    fn apply_draw_state(&mut self, draw_state: ProgressDrawState) -> io::Result<()> {
        // no need to apply anything to hidden draw targets.
        if self.is_hidden() {
            return Ok(());
        }
        match self.kind {
            ProgressDrawTargetKind::Term(ref term, ref mut last_state, rate) => {
                let last_draw = last_state.as_ref().map(|x| x.ts);
                if draw_state.finished
                    || draw_state.force_draw
                    || rate.is_none()
                    || last_draw.is_none()
                    || last_draw.unwrap().elapsed() > rate.unwrap()
                {
                    if let Some(ref last_state) = *last_state {
                        if !draw_state.lines.is_empty() && draw_state.move_cursor {
                            last_state.move_cursor(term)?;
                        } else {
                            last_state.clear_term(term)?;
                        }
                    }
                    draw_state.draw_to_term(term)?;
                    term.flush()?;
                    *last_state = Some(draw_state);
                }
            }
            ProgressDrawTargetKind::Remote(idx, ref chan) => {
                return chan
                    .lock()
                    .unwrap()
                    .send((idx, draw_state))
                    .map_err(|e| io::Error::new(io::ErrorKind::Other, e));
            }
        }
        Ok(())
    }

    /// Properly disconnects from the draw target
    fn disconnect(&self) {
        match self.kind {
            ProgressDrawTargetKind::Term(_, _, _) => {}
            ProgressDrawTargetKind::Remote(idx, ref chan) => {
                chan.lock()
                    .unwrap()
                    .send((
                        idx,
                        ProgressDrawState {
                            lines: vec![],
                            orphan_lines: 0,
                            finished: true,
                            force_draw: false,
                            move_cursor: false,
                            ts: Instant::now(),
                        },
                    ))
                    .ok();
            }
        };
    }
}

impl ProgressDrawState {
    pub fn clear_term(&self, term: &Term) -> io::Result<()> {
        term.clear_last_lines(self.lines.len() - self.orphan_lines)
    }

    pub fn move_cursor(&self, term: &Term) -> io::Result<()> {
        term.move_cursor_up(self.lines.len() - self.orphan_lines)
    }

    pub fn draw_to_term(&self, term: &Term) -> io::Result<()> {
        for line in &self.lines {
            term.write_line(line)?;
        }
        Ok(())
    }
}

/// The state of a progress bar at a moment in time.
pub(crate) struct ProgressState {
    pub(crate) style: ProgressStyle,
    pub(crate) pos: u64,
    pub(crate) len: u64,
    pub(crate) tick: u64,
    pub(crate) started: Instant,
    draw_target: ProgressDrawTarget,
    width: Option<u16>,
    message: String,
    prefix: String,
    draw_delta: u64,
    draw_next: u64,
    status: Status,
    est: Estimate,
    tick_thread: Option<thread::JoinHandle<()>>,
    steady_tick: u64,
}

impl ProgressState {
    /// Returns the string that should be drawn for the
    /// current spinner string.
    pub fn current_tick_str(&self) -> &str {
        if self.is_finished() {
            self.style.get_final_tick_str()
        } else {
            self.style.get_tick_str(self.tick)
        }
    }

    /// Indicates that the progress bar finished.
    pub fn is_finished(&self) -> bool {
        match self.status.kind {
            StatusKind::Done => true,
            StatusKind::InProgress => false,
        }
    }

    /// Returns `false` if the progress bar should no longer be
    /// drawn.
    pub fn should_render(&self) -> bool {
        self.status.visible
    }

    /// Returns the completion as a floating-point number between 0 and 1
    pub fn fraction(&self) -> f32 {
        let pct = match (self.pos, self.len) {
            (_, 0) => 1.0,
            (0, _) => 0.0,
            (pos, len) => pos as f32 / len as f32,
        };
        pct.max(0.0).min(1.0)
    }

    /// Returns the position of the status bar as `(pos, len)` tuple.
    pub fn position(&self) -> (u64, u64) {
        (self.pos, self.len)
    }

    /// Returns the current message of the progress bar.
    pub fn message(&self) -> &str {
        &self.message
    }

    /// Returns the current prefix of the progress bar.
    pub fn prefix(&self) -> &str {
        &self.prefix
    }

    /// The entire draw width
    pub fn width(&self) -> usize {
        if let Some(width) = self.width {
            width as usize
        } else {
            Term::stderr().size().1 as usize
        }
    }

    /// Return the current average time per step
    pub fn avg_time_per_step(&self) -> Duration {
        self.est.time_per_step()
    }

    /// The expected ETA
    pub fn eta(&self) -> Duration {
        if self.len == !0 || self.is_finished() {
            return Duration::new(0, 0);
        }
        let t = duration_to_secs(self.avg_time_per_step());
        // add 0.75 to leave 0.25 sec of 0s for the user
        secs_to_duration(t * self.len.saturating_sub(self.pos) as f64 + 0.75)
    }

    /// The number of steps per second
    pub fn per_sec(&self) -> u64 {
        let avg_time = self.avg_time_per_step().as_nanos();
        if avg_time == 0 {
            0
        } else {
            (1_000_000_000 / avg_time) as u64
        }
    }
}

/// A progress bar or spinner.
///
/// The progress bar is an `Arc` around an internal state.  When the progress
/// bar is cloned it just increments the refcount which means the bar is
/// shared with the original one.
#[derive(Clone)]
pub struct ProgressBar {
    state: Arc<RwLock<ProgressState>>,
}

impl fmt::Debug for ProgressBar {
    fn fmt(&self, f: &mut fmt::Formatter<'_>) -> fmt::Result {
        f.debug_struct("ProgressBar").finish()
    }
}

impl ProgressBar {
    /// Creates a new progress bar with a given length.
    ///
    /// This progress bar by default draws directly to stderr, and refreshes
    /// a maximum of 15 times a second. To change the refresh rate set the
    /// draw target to one with a different refresh rate.
    pub fn new(len: u64) -> ProgressBar {
        ProgressBar::with_draw_target(len, ProgressDrawTarget::stderr())
    }

    /// Creates a completely hidden progress bar.
    ///
    /// This progress bar still responds to API changes but it does not
    /// have a length or render in any way.
    pub fn hidden() -> ProgressBar {
        let pb = ProgressBar::new(!0);
        pb.set_visible(false);
        pb
    }

    /// Creates a new progress bar with a given length and draw target.
    pub fn with_draw_target(len: u64, target: ProgressDrawTarget) -> ProgressBar {
        ProgressBar {
            state: Arc::new(RwLock::new(ProgressState {
                style: ProgressStyle::default_bar(),
                draw_target: target,
                width: None,
                message: "".into(),
                prefix: "".into(),
                pos: 0,
                len,
                tick: 0,
                draw_delta: 0,
                draw_next: 0,
                status: Status::default(),
                started: Instant::now(),
                est: Estimate::new(),
                tick_thread: None,
                steady_tick: 0,
            })),
        }
    }

    /// A convenience builder-like function for a progress bar with a given style.
    pub fn with_style(self, style: ProgressStyle) -> ProgressBar {
        self.state.write().unwrap().style = style;
        self
    }

    /// Creates a new spinner.
    ///
    /// This spinner by default draws directly to stderr.  This adds the
    /// default spinner style to it.
    pub fn new_spinner() -> ProgressBar {
        let rv = ProgressBar::new(!0);
        rv.set_style(ProgressStyle::default_spinner());
        rv
    }

    /// Overrides the stored style.
    ///
    /// This does not redraw the bar.  Call `tick` to force it.
    pub fn set_style(&self, style: ProgressStyle) {
        self.state.write().unwrap().style = style;
    }

    /// Spawns a background thread to tick the progress bar.
    ///
    /// When this is enabled a background thread will regularly tick the
    /// progress back in the given interval (milliseconds).  This is
    /// useful to advance progress bars that are very slow by themselves.
    ///
    /// When steady ticks are enabled calling `.tick()` on a progress
    /// bar does not do anything.
    pub fn enable_steady_tick(&self, ms: u64) {
        let mut state = self.state.write().unwrap();
        state.steady_tick = ms;
        if state.tick_thread.is_some() {
            return;
        }

        // Using a weak pointer is required to prevent a potential deadlock. See issue #133
        let state_arc = Arc::downgrade(&self.state);
        state.tick_thread = Some(thread::spawn(move || loop {
            thread::sleep(Duration::from_millis(ms));
            if let Some(state_arc) = state_arc.upgrade() {
                let mut state = state_arc.write().unwrap();
                if state.is_finished() || state.steady_tick == 0 {
                    state.steady_tick = 0;
                    state.tick_thread = None;
                    break;
                }
                if state.tick != 0 {
                    state.tick = state.tick.saturating_add(1);
                }

                draw_state(&mut state).ok();
            } else {
                break;
            }
        }));

        // use the side effect of tick to force the bar to tick.
        ::std::mem::drop(state);
        self.tick();
    }

    /// Undoes `enable_steady_tick`.
    pub fn disable_steady_tick(&self) {
        self.enable_steady_tick(0);
    }

    /// Limit redrawing of progress bar to every `n` steps. Defaults to 0.
    ///
    /// By default, the progress bar will redraw whenever its state advances.
    /// This setting is helpful in situations where the overhead of redrawing
    /// the progress bar dominates the computation whose progress is being
    /// reported.
    ///
    /// If `n` is greater than 0, operations that change the progress bar such
    /// as `.tick()`, `.set_message()` and `.set_length()` will no longer cause
    /// the progress bar to be redrawn, and will only be shown once the
    /// position advances by `n` steps.
    ///
    /// ```rust,no_run
    /// # use indicatif::ProgressBar;
    /// let n = 1_000_000;
    /// let pb = ProgressBar::new(n);
    /// pb.set_draw_delta(n / 100); // redraw every 1% of additional progress
    /// ```
    ///
    /// Note that `ProgressDrawTarget` may impose additional buffering of redraws.
    pub fn set_draw_delta(&self, n: u64) {
        let mut state = self.state.write().unwrap();
        state.draw_delta = n;
        state.draw_next = state.pos.saturating_add(state.draw_delta);
    }

    /// Manually ticks the spinner or progress bar.
    ///
    /// This automatically happens on any other change to a progress bar.
    pub fn tick(&self) {
        self.update_and_draw(|state| {
            if state.steady_tick == 0 || state.tick == 0 {
                state.tick = state.tick.saturating_add(1);
            }
        });
    }

    /// Advances the position of a progress bar by delta.
    pub fn inc(&self, delta: u64) {
        self.update_and_draw(|state| {
            state.pos = state.pos.saturating_add(delta);
            if state.steady_tick == 0 || state.tick == 0 {
                state.tick = state.tick.saturating_add(1);
            }
        })
    }

    /// Changes the progress bar's visibility. `ProgressBar::println` will still print to the console
    /// even after setting visibility to `false`.
    ///
    /// **Note:** Even after setting visibility to `true`, the progress bar may not be drawn if
    /// the draw target is hidden (see `ProgressDrawTarget::is_hidden`).
    pub fn set_visible(&self, visible: bool) {
        self.update_and_draw(|state| {
            state.status.visible = visible;
        })
    }

    /// Returns true when the progress bar is visible _and_ the draw target is not hidden.
    pub fn is_visible(&self) -> bool {
        let state = self.state.read().unwrap();
        state.status.visible && !state.draw_target.is_hidden()
    }

    /// Indicates that the progress bar finished.
    pub fn is_finished(&self) -> bool {
        self.state.read().unwrap().is_finished()
    }

    /// Print a log line above the progress bar.
    ///
    /// If the progress bar was added to a `MultiProgress`, the log line will be
    /// printed above all other progress bars.
    ///
    /// Note that if the progress bar is hidden (which by default happens if
    /// the progress bar is redirected into a file) println will not do
    /// anything either.
    pub fn println<I: Into<String>>(&self, msg: I) {
        let mut state = self.state.write().unwrap();

        let mut lines: Vec<String> = msg.into().lines().map(Into::into).collect();
        let orphan_lines = lines.len();
        if state.should_render() {
            lines.extend(state.style.format_state(&*state));
        }

        let draw_state = ProgressDrawState {
            lines,
            orphan_lines,
            finished: state.is_finished(),
            force_draw: true,
            move_cursor: false,
            ts: Instant::now(),
        };

        state.draw_target.apply_draw_state(draw_state).ok();
    }

    /// Sets the position of the progress bar.
    pub fn set_position(&self, pos: u64) {
        self.update_and_draw(|state| {
            state.draw_next = pos;
            state.pos = pos;
            if state.steady_tick == 0 || state.tick == 0 {
                state.tick = state.tick.saturating_add(1);
            }
        })
    }

    /// Sets the length of the progress bar.
    pub fn set_length(&self, len: u64) {
        self.update_and_draw(|state| {
            state.len = len;
        })
    }

    /// Increase the length of the progress bar.
    pub fn inc_length(&self, delta: u64) {
        self.update_and_draw(|state| {
            state.len = state.len.saturating_add(delta);
        })
    }

    /// Sets the current prefix of the progress bar.
    ///
    /// For the prefix to be visible, `{prefix}` placeholder
    /// must be present in the template (see `ProgressStyle`).
    pub fn set_prefix<I: Into<String>>(&self, prefix: I) {
        let prefix = prefix.into();
        self.update_and_draw(|state| {
            state.prefix = prefix;
            if state.steady_tick == 0 || state.tick == 0 {
                state.tick = state.tick.saturating_add(1);
            }
        })
    }

    /// Sets the current message of the progress bar.
    ///
    /// For the message to be visible, `{msg}` placeholder
    /// must be present in the template (see `ProgressStyle`).
    pub fn set_message<I: Into<String>>(&self, msg: I) {
        let msg = msg.into();
        self.update_and_draw(|state| {
            state.message = msg;
            if state.steady_tick == 0 || state.tick == 0 {
                state.tick = state.tick.saturating_add(1);
            }
        })
    }

    /// Creates a new Weak pointer to this ProgressBar.
<<<<<<< HEAD
    pub fn downgrade(this: &Self) -> WeakProgressBar {
=======
    pub fn downgrade(&self) -> WeakProgressBar {
>>>>>>> 0653b03f
        WeakProgressBar {
            state: Arc::downgrade(&this.state),
        }
    }

    /// Resets the ETA calculation.
    ///
    /// This can be useful if progress bars make a huge jump or were
    /// paused for a prolonged time.
    pub fn reset_eta(&self) {
        self.update_and_draw(|state| {
            state.est.reset();
        });
    }

    /// Resets elapsed time
    pub fn reset_elapsed(&self) {
        self.update_and_draw(|state| {
            state.started = Instant::now();
        });
    }

    pub fn reset(&self) {
        self.reset_eta();
        self.reset_elapsed();
        self.update_and_draw(|state| {
            state.draw_next = 0;
            state.pos = 0;
            state.status.kind = StatusKind::InProgress;
        });
    }

    /// Finishes the progress bar and leaves the current message.
    pub fn finish(&self) {
        self.update_and_draw(|state| {
            state.pos = state.len;
            state.draw_next = state.pos;
            state.status.kind = StatusKind::Done;
        });
    }

    /// Finishes the progress bar at current position and leaves the current message.
    pub fn finish_at_current_pos(&self) {
        self.update_and_draw(|state| {
            state.draw_next = state.pos;
            state.status.kind = StatusKind::Done;
        });
    }

    /// Finishes the progress bar and sets a message.
    ///
    /// For the message to be visible, `{msg}` placeholder
    /// must be present in the template (see `ProgressStyle`).
    pub fn finish_with_message<I: Into<String>>(&self, msg: I) {
        let msg = msg.into();
        self.update_and_draw(|state| {
            state.message = msg;
            state.pos = state.len;
            state.draw_next = state.pos;
            state.status.kind = StatusKind::Done;
            state.status.visible = true;
        });
    }

    /// Finishes the progress bar and completely clears it.
    pub fn finish_and_clear(&self) {
        self.update_and_draw(|state| {
            state.pos = state.len;
            state.draw_next = state.pos;
            state.status.kind = StatusKind::Done;
            state.status.visible = false;
        });
    }

    /// Finishes the progress bar and leaves the current message and progress.
    pub fn abandon(&self) {
        self.update_and_draw(|state| {
            state.status.kind = StatusKind::Done;
        });
    }

    /// Finishes the progress bar and sets a message, and leaves the current progress.
    ///
    /// For the message to be visible, `{msg}` placeholder
    /// must be present in the template (see `ProgressStyle`).
    pub fn abandon_with_message(&self, msg: &str) {
        let msg = msg.to_string();
        self.update_and_draw(|state| {
            state.message = msg;
            state.status.kind = StatusKind::Done;
            state.status.visible = true;
        });
    }

    /// Sets a different draw target for the progress bar.
    ///
    /// This can be used to draw the progress bar to stderr
    /// for instance:
    ///
    /// ```rust,no_run
    /// # use indicatif::{ProgressBar, ProgressDrawTarget};
    /// let pb = ProgressBar::new(100);
    /// pb.set_draw_target(ProgressDrawTarget::stderr());
    /// ```
    pub fn set_draw_target(&self, target: ProgressDrawTarget) {
        let mut state = self.state.write().unwrap();
        state.draw_target.disconnect();
        state.draw_target = target;
    }

    /// Wraps an iterator with the progress bar.
    ///
    /// ```rust,norun
    /// # use indicatif::ProgressBar;
    /// let v = vec![1, 2, 3];
    /// let pb = ProgressBar::new(3);
    /// for item in pb.wrap_iter(v.iter()) {
    ///     // ...
    /// }
    /// ```
    pub fn wrap_iter<It: Iterator>(&self, it: It) -> ProgressBarIter<It> {
        ProgressBarIter {
            bar: self.clone(),
            it,
        }
    }

    /// Wraps a Reader with the progress bar.
    ///
    /// ```rust,norun
    /// # use std::fs::File;
    /// # use std::io;
    /// # use indicatif::ProgressBar;
    /// # fn test () -> io::Result<()> {
    /// let source = File::open("work.txt")?;
    /// let mut target = File::create("done.txt")?;
    /// let pb = ProgressBar::new(source.metadata()?.len());
    /// io::copy(&mut pb.wrap_read(source), &mut target);
    /// # Ok(())
    /// # }
    /// ```
    pub fn wrap_read<R: io::Read>(&self, read: R) -> ProgressBarWrap<R> {
        ProgressBarWrap {
            bar: self.clone(),
            wrap: read,
        }
    }

    /// Wraps a Writer with the progress bar.
    ///
    /// ```rust,norun
    /// # use std::fs::File;
    /// # use std::io;
    /// # use indicatif::ProgressBar;
    /// # fn test () -> io::Result<()> {
    /// let mut source = File::open("work.txt")?;
    /// let target = File::create("done.txt")?;
    /// let pb = ProgressBar::new(source.metadata()?.len());
    /// io::copy(&mut source, &mut pb.wrap_write(target));
    /// # Ok(())
    /// # }
    /// ```
    pub fn wrap_write<W: io::Write>(&self, write: W) -> ProgressBarWrap<W> {
        ProgressBarWrap {
            bar: self.clone(),
            wrap: write,
        }
    }

    fn update_and_draw<F: FnOnce(&mut ProgressState)>(&self, f: F) {
        let mut draw = false;
        {
            let mut state = self.state.write().unwrap();
            let old_pos = state.pos;
            f(&mut state);
            let new_pos = state.pos;
            if new_pos != old_pos {
                state.est.record_step(new_pos);
            }
            if new_pos >= state.draw_next {
                state.draw_next = new_pos.saturating_add(state.draw_delta);
                draw = true;
            }
        }
        if draw {
            self.draw().ok();
        }
    }

    fn draw(&self) -> io::Result<()> {
        draw_state(&mut self.state.write().unwrap())
    }

    pub fn position(&self) -> u64 {
        self.state.read().unwrap().pos
    }
}

fn draw_state(state: &mut ProgressState) -> io::Result<()> {
    // we can bail early if the draw target is hidden.
    if state.draw_target.is_hidden() {
        return Ok(());
    }

    let draw_state = ProgressDrawState {
        lines: if state.should_render() {
            state.style.format_state(&*state)
        } else {
            vec![]
        },
        orphan_lines: 0,
        finished: state.is_finished(),
        force_draw: false,
        move_cursor: false,
        ts: Instant::now(),
    };
    state.draw_target.apply_draw_state(draw_state)
}

/// A weak reference to a progress bar or spinner.
///
/// Useful for creating custom steady tick implementations
#[derive(Clone)]
pub struct WeakProgressBar {
    state: Weak<RwLock<ProgressState>>
}

impl WeakProgressBar {
    /// Attempts to upgrade the Weak pointer to a ProgressBar, delaying dropping of the inner value
    /// if successful. Returns None if the inner value has since been dropped.
<<<<<<< HEAD
    fn upgrade(&self) -> Option<ProgressBar> {
=======
    pub fn upgrade(&self) -> Option<ProgressBar> {
>>>>>>> 0653b03f
        self.state.upgrade().map(|state| ProgressBar {
            state
        })
    }
}

impl Drop for ProgressState {
    fn drop(&mut self) {
        if self.is_finished() {
            return;
        }

        self.status.kind = StatusKind::Done;
        if self.pos >= self.draw_next {
            self.draw_next = self.pos.saturating_add(self.draw_delta);
            draw_state(self).ok();
        }
    }
}

#[test]
fn test_pbar_zero() {
    let pb = ProgressBar::new(0);
    assert_eq!(pb.state.read().unwrap().fraction(), 1.0);
}

#[test]
fn test_pbar_maxu64() {
    let pb = ProgressBar::new(!0);
    assert_eq!(pb.state.read().unwrap().fraction(), 0.0);
}

#[test]
fn test_pbar_overflow() {
    let pb = ProgressBar::hidden();
    pb.inc(2);
    pb.finish();
}

#[test]
fn test_get_position() {
    let pb = ProgressBar::hidden();
    pb.inc(2);
    let pos = pb.position();
    assert_eq!(pos, 2);
}

struct MultiObject {
    done: bool,
    draw_state: Option<ProgressDrawState>,
}

struct MultiProgressState {
    objects: Vec<MultiObject>,
    draw_target: ProgressDrawTarget,
    move_cursor: bool,
    visible: bool,
}

/// Manages multiple progress bars from different threads.
pub struct MultiProgress {
    state: RwLock<MultiProgressState>,
    tx: Sender<(usize, ProgressDrawState)>,
    rx: Mutex<Receiver<(usize, ProgressDrawState)>>,
}

impl fmt::Debug for MultiProgress {
    fn fmt(&self, f: &mut fmt::Formatter<'_>) -> fmt::Result {
        f.debug_struct("MultiProgress").finish()
    }
}

unsafe impl Sync for MultiProgress {}

impl Default for MultiProgress {
    fn default() -> MultiProgress {
        MultiProgress::with_draw_target(ProgressDrawTarget::stderr())
    }
}

impl MultiProgress {
    /// Creates a new multi progress object.
    ///
    /// Progress bars added to this object by default draw directly to stderr, and refresh
    /// a maximum of 15 times a second. To change the refresh rate set the draw target to
    /// one with a different refresh rate.
    pub fn new() -> MultiProgress {
        MultiProgress::default()
    }

    /// Creates a new multi progress object with the given draw target.
    pub fn with_draw_target(draw_target: ProgressDrawTarget) -> MultiProgress {
        let (tx, rx) = channel();
        MultiProgress {
            state: RwLock::new(MultiProgressState {
                objects: vec![],
                draw_target,
                move_cursor: false,
                visible: true,
            }),
            tx,
            rx: Mutex::new(rx),
        }
    }

    /// Sets a different draw target for the multiprogress bar.
    pub fn set_draw_target(&self, target: ProgressDrawTarget) {
        let mut state = self.state.write().unwrap();
        state.draw_target.disconnect();
        state.draw_target = target;
    }

    /// Set whether we should try to move the cursor when possible instead of clearing lines.
    ///
    /// This can reduce flickering, but do not enable it if you intend to change the number of
    /// progress bars.
    pub fn set_move_cursor(&self, move_cursor: bool) {
        self.state.write().unwrap().move_cursor = move_cursor;
    }

    /// Changes the progress bar's visibility. `ProgressBar::println` will still print to the console
    /// even after setting visibility to `false`.
    ///
    /// **Note:** Even after setting visibility to `true`, the progress bar may not be drawn if
    /// the draw target is hidden (see `ProgressDrawTarget::is_hidden`).
    pub fn set_visible(&self, visible: bool) {
        self.state.write().unwrap().visible = visible;
    }

    /// Returns true when the progress bar is visible _and_ the draw target is not hidden.
    pub fn is_visible(&self) -> bool {
        let state = self.state.read().unwrap();
        state.visible && !state.draw_target.is_hidden()
    }

    /// Adds a progress bar.
    ///
    /// The progress bar added will have the draw target changed to a
    /// remote draw target that is intercepted by the multi progress
    /// object overriding custom `ProgressDrawTarget` settings.
    pub fn add(&self, pb: ProgressBar) -> ProgressBar {
        let mut state = self.state.write().unwrap();
        let idx = state.objects.len();
        state.objects.push(MultiObject {
            done: false,
            draw_state: None,
        });
        pb.set_draw_target(ProgressDrawTarget {
            kind: ProgressDrawTargetKind::Remote(idx, Mutex::new(self.tx.clone())),
        });
        pb
    }

    /// Waits for all progress bars to report that they are finished.
    ///
    /// You need to call this or `tick` as this will request the draw instructions
    /// from the remote progress bars. Not calling this will deadlock your program.
    pub fn join(&self) -> io::Result<()> {
        self.join_impl(false, None)
    }

    /// Works like `join` but clears the progress bar in the end.
    pub fn join_and_clear(&self) -> io::Result<()> {
        self.join_impl(true, None)
    }

    /// Blocks only as long as the `time_limit` allows for.
    /// Requires to be called as long as `is_done` returns false to prevent
    /// deadlocking your program.
    ///
    /// You need to call this or `join` as this will request the draw instructions
    /// from the remote progress bars. Not calling this will deadlock your program.
    pub fn tick(&self, time_limit: TickTimeLimit) -> io::Result<()> {
        self.join_impl(false, Some(time_limit))
    }

    /// Works like `tick` but if it so happens that the progress bar finishes
    /// before updating ends it also clears the progress bar.
    pub fn tick_and_clear(&self, time_limit: TickTimeLimit) -> io::Result<()> {
        self.join_impl(true, Some(time_limit))
    }

    pub fn is_done(&self) -> bool {
        let state = self.state.read().unwrap();
        if state.objects.is_empty() {
            return true;
        }
        for obj in &state.objects {
            if !obj.done {
                return false;
            }
        }
        true
    }

    fn join_impl(&self, clear: bool, time_limit: Option<TickTimeLimit>) -> io::Result<()> {
        let rx = match self.rx.try_lock() {
            Err(TryLockError::WouldBlock) => panic!("Update already in progress"),
            rx => rx.unwrap(),
        };

        let move_cursor = self.state.read().unwrap().move_cursor;
        let time_tracker: TickTimeTracker = time_limit.into();
        while !self.is_done() {
            let (idx, draw_state) = match time_tracker.time_left() {
                TickTimeLeft::CanBlock => rx.recv().unwrap(),
                TickTimeLeft::CanProbe => match rx.try_recv() {
                    Err(TryRecvError::Empty) => return Ok(()),
                    recv => recv.unwrap(),
                },
                TickTimeLeft::None => return Ok(()),
            };

            let ts = draw_state.ts;
            let force_draw = draw_state.finished || draw_state.force_draw;

            let mut state = self.state.write().unwrap();
            if draw_state.finished {
                state.objects[idx].done = true;
            }

            // Split orphan lines out of the draw state, if any
            let (orphan_lines, lines) = if draw_state.orphan_lines == 0 {
                (vec![], draw_state.lines)
            } else {
                let split = draw_state.lines.split_at(draw_state.orphan_lines);
                (split.0.to_vec(), split.1.to_vec())
            };

            let draw_state = ProgressDrawState {
                lines,
                orphan_lines: 0,
                ..draw_state
            };

            state.objects[idx].draw_state = Some(draw_state);

            // the rest from here is only drawing, we can skip it.
            if state.draw_target.is_hidden() {
                continue;
            }

            let mut lines = vec![];

            // Make orphaned lines appear at the top, so they can be properly
            // forgotten.
            let orphan_lines_count = orphan_lines.len();
            lines.extend(orphan_lines);

            if state.visible {
                for obj in state.objects.iter() {
                    if let Some(ref draw_state) = obj.draw_state {
                        lines.extend_from_slice(&draw_state.lines[..]);
                    }
                }
            }

            // !any(!done) is also true when iter() is empty, contrary to all(done)
            let finished = !state.objects.iter().any(|ref x| !x.done);
            state.draw_target.apply_draw_state(ProgressDrawState {
                lines,
                orphan_lines: orphan_lines_count,
                force_draw,
                move_cursor,
                finished,
                ts,
            })?;
        }

        if clear {
            let mut state = self.state.write().unwrap();
            state.draw_target.apply_draw_state(ProgressDrawState {
                lines: vec![],
                orphan_lines: 0,
                finished: true,
                force_draw: true,
                move_cursor,
                ts: Instant::now(),
            })?;
        }

        Ok(())
    }
}

/// Defines an upper time limit for a single `MultiProgress` bar tick. A tick may contain multiple
/// internal updates. Each update comes from a single child progress bar and contains an internal
/// state change.
#[derive(Copy, Clone, Debug, Eq, PartialEq)]
pub enum TickTimeLimit {
    /// Function will block until there isn't any immediately available state update.
    Indefinite,
    /// Function will block at most until duration elapses (counting from just before the
    /// first update) and at least until there isn't any immediately available state update.
    Timeout(Duration),
    /// Function will block at most until the instant and at least until there isn't any
    /// immediately available state update.
    Deadline(Instant),
}

enum TickTimeTracker {
    /// A `join` function call
    Unlimited,
    Indefinite,
    Deadline(Instant),
}

enum TickTimeLeft {
    /// Caller can indefinitely block the thread waiting for updates
    CanBlock,
    /// Caller can block as long as there are continuous updates
    CanProbe,
    /// The allocated time has run out and the caller must return
    None,
}

impl TickTimeTracker {
    fn time_left(&self) -> TickTimeLeft {
        match self {
            TickTimeTracker::Unlimited => TickTimeLeft::CanBlock,
            TickTimeTracker::Deadline(deadline) => {
                if *deadline > Instant::now() {
                    TickTimeLeft::CanProbe
                } else {
                    TickTimeLeft::None
                }
            }
            TickTimeTracker::Indefinite => TickTimeLeft::CanProbe,
        }
    }
}

impl From<Option<TickTimeLimit>> for TickTimeTracker {
    fn from(limit: Option<TickTimeLimit>) -> Self {
        match limit {
            Some(limit) => match limit {
                TickTimeLimit::Indefinite => TickTimeTracker::Indefinite,
                TickTimeLimit::Timeout(duration) => {
                    TickTimeTracker::Deadline(Instant::now() + duration)
                }
                TickTimeLimit::Deadline(instant) => TickTimeTracker::Deadline(instant),
            },
            None => TickTimeTracker::Unlimited,
        }
    }
}

/// Iterator for `wrap_iter`.
#[derive(Debug)]
pub struct ProgressBarIter<I> {
    bar: ProgressBar,
    it: I,
}

impl<I: Iterator> Iterator for ProgressBarIter<I> {
    type Item = I::Item;

    fn next(&mut self) -> Option<Self::Item> {
        let item = self.it.next();

        if item.is_some() {
            self.bar.inc(1);
        }

        item
    }
}

/// wraps an io-object, either a Reader or a Writer (or both).
///
/// created by `wrap_read` or `wrap_write`
#[derive(Debug)]
pub struct ProgressBarWrap<W> {
    bar: ProgressBar,
    wrap: W,
}

impl<R: io::Read> io::Read for ProgressBarWrap<R> {
    fn read(&mut self, buf: &mut [u8]) -> io::Result<usize> {
        let inc = self.wrap.read(buf)?;
        self.bar.inc(inc as u64);
        Ok(inc)
    }
}

impl<S: io::Seek> io::Seek for ProgressBarWrap<S> {
    fn seek(&mut self, f: io::SeekFrom) -> io::Result<u64> {
        self.wrap.seek(f).map(|pos| {
            self.bar.set_position(pos);
            pos
        })
    }
}

impl<W: io::Write> io::Write for ProgressBarWrap<W> {
    fn write(&mut self, buf: &[u8]) -> io::Result<usize> {
        self.wrap.write(buf).map(|inc| {
            self.bar.inc(inc as u64);
            inc
        })
    }
    fn flush(&mut self) -> io::Result<()> {
        self.wrap.flush()
    }

    fn write_vectored(&mut self, bufs: &[io::IoSlice]) -> io::Result<usize> {
        self.wrap.write_vectored(bufs).map(|inc| {
            self.bar.inc(inc as u64);
            inc
        })
    }
    fn write_all(&mut self, buf: &[u8]) -> io::Result<()> {
        self.wrap.write_all(buf).map(|()| {
            self.bar.inc(buf.len() as u64);
        })
    }
    // write_fmt can not be captured with reasonable effort.
    // as it uses write_all internally by default that should not be a problem.
    // fn write_fmt(&mut self, fmt: fmt::Arguments) -> io::Result<()>;
}

#[cfg(test)]
mod tests {
    use super::*;

    #[test]
    fn late_pb_drop() {
        let pb = ProgressBar::new(10);
        let mpb = MultiProgress::new();
        mpb.add(pb.clone());
    }

    #[test]
    fn it_can_wrap_a_reader() {
        let bytes = &b"I am an implementation of io::Read"[..];
        let pb = ProgressBar::new(bytes.len() as u64);
        let mut reader = pb.wrap_read(bytes);
        let mut writer = Vec::new();
        io::copy(&mut reader, &mut writer).unwrap();
        assert_eq!(writer, bytes);
    }

    #[test]
    fn it_can_wrap_a_writer() {
        let bytes = b"implementation of io::Read";
        let mut reader = &bytes[..];
        let pb = ProgressBar::new(bytes.len() as u64);
        let writer = Vec::new();
        let mut writer = pb.wrap_write(writer);
        io::copy(&mut reader, &mut writer).unwrap();
        assert_eq!(writer.wrap, bytes);
    }

    #[test]
    fn progress_bar_sync_send() {
        let _: Box<dyn Sync> = Box::new(ProgressBar::new(1));
        let _: Box<dyn Send> = Box::new(ProgressBar::new(1));
        let _: Box<dyn Sync> = Box::new(MultiProgress::new());
        let _: Box<dyn Send> = Box::new(MultiProgress::new());
    }
}<|MERGE_RESOLUTION|>--- conflicted
+++ resolved
@@ -1,14 +1,9 @@
 use std::fmt;
 use std::io;
 use std::sync::atomic::{AtomicBool, Ordering};
-<<<<<<< HEAD
-use std::sync::mpsc::{channel, Receiver, Sender, TryRecvError};
-use std::sync::{Arc, Weak, Mutex, RwLock, TryLockError};
-=======
 use std::sync::mpsc::{channel, Receiver, Sender};
 use std::sync::{Arc, Weak};
-use std::sync::{Mutex, RwLock};
->>>>>>> 0653b03f
+use std::sync::{Mutex, RwLock, TryLockError};
 use std::thread;
 use std::time::{Duration, Instant};
 
@@ -608,11 +603,7 @@
     }
 
     /// Creates a new Weak pointer to this ProgressBar.
-<<<<<<< HEAD
-    pub fn downgrade(this: &Self) -> WeakProgressBar {
-=======
     pub fn downgrade(&self) -> WeakProgressBar {
->>>>>>> 0653b03f
         WeakProgressBar {
             state: Arc::downgrade(&this.state),
         }
@@ -843,11 +834,7 @@
 impl WeakProgressBar {
     /// Attempts to upgrade the Weak pointer to a ProgressBar, delaying dropping of the inner value
     /// if successful. Returns None if the inner value has since been dropped.
-<<<<<<< HEAD
-    fn upgrade(&self) -> Option<ProgressBar> {
-=======
     pub fn upgrade(&self) -> Option<ProgressBar> {
->>>>>>> 0653b03f
         self.state.upgrade().map(|state| ProgressBar {
             state
         })
